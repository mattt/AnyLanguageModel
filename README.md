--- conflicted
+++ resolved
@@ -70,15 +70,9 @@
 import AnyLanguageModel
 
 // Core functionality (always available)
-let models: [(any LanguageModel)] = [
+var models: [(any LanguageModel)] = [
     SystemLanguageModel(), // Apple Foundation Models
-<<<<<<< HEAD
-    CoreMLLanguageModel(url: "path/to/some.mlmodelc"), // Compiled Core ML model
-    MLXLanguageModel(modelId: "mlx-community/Qwen3-0.6B-4bit"),
     OllamaLanguageModel(model: "qwen3") // `ollama pull qwen3:0.6b`
-=======
-    OllamaLanguageModel(model: "qwen3"), // `ollama pull qwen3:0.6b`
->>>>>>> e7042a56
     AnthropicLanguageModel(
         apiKey: ProcessInfo.processInfo.environment["ANTHROPIC_API_KEY"]!,
         model: "claude-sonnet-4-5-20250929"
@@ -91,7 +85,7 @@
 
 // Conditional models (require traits to be enabled)
 #if CoreML
-models.append(CoreMLLanguageModel(url: "path/to/some.mlpackage"))
+models.append(CoreMLLanguageModel(url: "path/to/some.mlmodelc")) // Compiled Core ML model
 #endif
 
 #if MLX
